--- conflicted
+++ resolved
@@ -21,10 +21,7 @@
 import java.io.IOException;
 import java.util.ArrayList;
 import java.util.Arrays;
-<<<<<<< HEAD
 import java.util.Collection;
-=======
->>>>>>> 1d8f972a
 import java.util.Collections;
 import java.util.List;
 import java.util.Set;
@@ -293,7 +290,8 @@
             details.getNetworkFullPath(), Long.MAX_VALUE);
     RegisteredCommand cmd = nodeManager.register(
         MockDatanodeDetails.randomDatanodeDetails(),
-        TestUtils.createNodeReport(storageReport),
+        TestUtils.createNodeReport(Arrays.asList(storageReport),
+            Collections.emptyList()),
         getRandomPipelineReports(), layout);
 
     Assert.assertEquals(expectedResult, cmd.getError());
@@ -1341,14 +1339,9 @@
         String storagePath = testDir.getAbsolutePath() + "/" + dnId;
         StorageReportProto report = TestUtils
             .createStorageReport(dnId, storagePath, capacity, used, free, null);
-<<<<<<< HEAD
-        nodeManager.register(dn, TestUtils.createNodeReport(report), null);
-        nodeManager.processHeartbeat(dn, layoutInfo);
-=======
         nodeManager.register(dn, TestUtils.createNodeReport(
             Arrays.asList(report), Collections.emptyList()), null);
-        nodeManager.processHeartbeat(dn);
->>>>>>> 1d8f972a
+        nodeManager.processHeartbeat(dn, layoutInfo);
       }
       //TODO: wait for EventQueue to be processed
       eventQueue.processAll(8000L);
@@ -1399,19 +1392,14 @@
                 used, free, null, failed));
         failed = !failed;
       }
-<<<<<<< HEAD
-      nodeManager.register(dn, TestUtils.createNodeReport(reports), null);
+      nodeManager.register(dn, TestUtils.createNodeReport(reports,
+          Collections.emptyList()), null);
       LayoutVersionManager versionManager =
           nodeManager.getLayoutVersionManager();
       LayoutVersionProto layoutInfo = toLayoutVersionProto(
           versionManager.getMetadataLayoutVersion(),
           versionManager.getSoftwareLayoutVersion());
       nodeManager.processHeartbeat(dn, layoutInfo);
-=======
-      nodeManager.register(dn, TestUtils.createNodeReport(reports,
-          Collections.emptyList()), null);
-      nodeManager.processHeartbeat(dn);
->>>>>>> 1d8f972a
       //TODO: wait for EventQueue to be processed
       eventQueue.processAll(8000L);
 
@@ -1592,15 +1580,10 @@
     try (SCMNodeManager nodemanager = createNodeManager(conf)) {
       eq.addHandler(DATANODE_COMMAND, nodemanager);
 
-<<<<<<< HEAD
-      nodemanager.register(datanodeDetails, TestUtils.createNodeReport(report),
-              getRandomPipelineReports());
-=======
       nodemanager
           .register(datanodeDetails, TestUtils.createNodeReport(
               Arrays.asList(report), Collections.emptyList()),
                   TestUtils.getRandomPipelineReports());
->>>>>>> 1d8f972a
       eq.fireEvent(DATANODE_COMMAND,
           new CommandForDatanode<>(datanodeDetails.getUuid(),
               new CloseContainerCommand(1L,
@@ -1782,19 +1765,18 @@
           .createStorageReport(dnId, storagePath, capacity, used,
               remaining, null);
 
-<<<<<<< HEAD
-=======
       nodeManager.register(datanodeDetails, TestUtils.createNodeReport(
           Arrays.asList(report), Collections.emptyList()),
           TestUtils.getRandomPipelineReports());
->>>>>>> 1d8f972a
 
       LayoutVersionManager versionManager =
           nodeManager.getLayoutVersionManager();
       LayoutVersionProto layoutInfo = toLayoutVersionProto(
           versionManager.getMetadataLayoutVersion(),
           versionManager.getSoftwareLayoutVersion());
-      nodeManager.register(datanodeDetails, TestUtils.createNodeReport(report),
+      nodeManager.register(datanodeDetails,
+          TestUtils.createNodeReport(Arrays.asList(report),
+              Collections.emptyList()),
           TestUtils.getRandomPipelineReports(), layoutInfo);
       nodeManager.processHeartbeat(datanodeDetails, layoutInfo);
       if (i == 5) {
