/**
 * Licensed to the Apache Software Foundation (ASF) under one
 * or more contributor license agreements.  See the NOTICE file
 * distributed with this work for additional information
 * regarding copyright ownership.  The ASF licenses this file
 * to you under the Apache License, Version 2.0 (the
 * "License"); you may not use this file except in compliance
 * with the License.  You may obtain a copy of the License at
 * <p>
 * http://www.apache.org/licenses/LICENSE-2.0
 * <p>
 * Unless required by applicable law or agreed to in writing, software
 * distributed under the License is distributed on an "AS IS" BASIS,
 * WITHOUT WARRANTIES OR CONDITIONS OF ANY KIND, either express or implied.
 * See the License for the specific language governing permissions and
 * limitations under the License.
 */

package org.apache.hadoop.hdds.scm.container;

import java.io.IOException;
import java.util.ArrayList;
import java.util.Collections;
import java.util.Iterator;
import java.util.LinkedHashMap;
import java.util.List;
import java.util.Map;
import java.util.Set;
import java.util.StringJoiner;
import java.util.UUID;
import java.util.concurrent.ConcurrentHashMap;
import java.util.function.Consumer;
import java.util.function.Predicate;
import java.util.stream.Collectors;

import org.apache.hadoop.hdds.conf.Config;
import org.apache.hadoop.hdds.conf.ConfigGroup;
import org.apache.hadoop.hdds.conf.ConfigType;
import org.apache.hadoop.hdds.protocol.DatanodeDetails;
import org.apache.hadoop.hdds.protocol.proto.HddsProtos.LifeCycleState;
import org.apache.hadoop.hdds.protocol.proto.StorageContainerDatanodeProtocolProtos.ContainerReplicaProto.State;
import org.apache.hadoop.hdds.scm.container.placement.algorithms.ContainerPlacementPolicy;
import org.apache.hadoop.hdds.scm.events.SCMEvents;
import org.apache.hadoop.hdds.scm.node.NodeManager;
import org.apache.hadoop.hdds.scm.node.NodeStatus;
import org.apache.hadoop.hdds.scm.node.states.NodeNotFoundException;
import org.apache.hadoop.hdds.server.events.EventPublisher;
import org.apache.hadoop.metrics2.MetricsCollector;
import org.apache.hadoop.metrics2.MetricsInfo;
import org.apache.hadoop.metrics2.MetricsSource;
import org.apache.hadoop.metrics2.lib.DefaultMetricsSystem;
import org.apache.hadoop.ozone.lock.LockManager;
import org.apache.hadoop.ozone.protocol.commands.CloseContainerCommand;
import org.apache.hadoop.ozone.protocol.commands.CommandForDatanode;
import org.apache.hadoop.ozone.protocol.commands.DeleteContainerCommand;
import org.apache.hadoop.ozone.protocol.commands.ReplicateContainerCommand;
import org.apache.hadoop.ozone.protocol.commands.SCMCommand;
import org.apache.hadoop.util.ExitUtil;
import org.apache.hadoop.util.Time;

import com.google.common.annotations.VisibleForTesting;
import com.google.protobuf.GeneratedMessage;
import edu.umd.cs.findbugs.annotations.SuppressFBWarnings;
import static org.apache.hadoop.hdds.conf.ConfigTag.OZONE;
import static org.apache.hadoop.hdds.conf.ConfigTag.SCM;
import org.apache.ratis.util.Preconditions;
import org.slf4j.Logger;
import org.slf4j.LoggerFactory;

/**
 * Replication Manager (RM) is the one which is responsible for making sure
 * that the containers are properly replicated. Replication Manager deals only
 * with Quasi Closed / Closed container.
 */
public class ReplicationManager implements MetricsSource {

  private static final Logger LOG =
      LoggerFactory.getLogger(ReplicationManager.class);

  public static final String METRICS_SOURCE_NAME = "SCMReplicationManager";

  /**
   * Reference to the ContainerManager.
   */
  private final ContainerManager containerManager;

  /**
   * PlacementPolicy which is used to identify where a container
   * should be replicated.
   */
  private final ContainerPlacementPolicy containerPlacement;

  /**
   * EventPublisher to fire Replicate and Delete container events.
   */
  private final EventPublisher eventPublisher;

  /**
   * Used for locking a container using its ID while processing it.
   */
  private final LockManager<ContainerID> lockManager;

  /**
   * Used to lookup the health of a nodes or the nodes operational state.
   */
  private final NodeManager nodeManager;

  /**
   * This is used for tracking container replication commands which are issued
   * by ReplicationManager and not yet complete.
   */
  private final Map<ContainerID, List<InflightAction>> inflightReplication;

  /**
   * This is used for tracking container deletion commands which are issued
   * by ReplicationManager and not yet complete.
   */
  private final Map<ContainerID, List<InflightAction>> inflightDeletion;

  /**
   * ReplicationManager specific configuration.
   */
  private final ReplicationManagerConfiguration conf;

  /**
   * ReplicationMonitor thread is the one which wakes up at configured
   * interval and processes all the containers.
   */
  private Thread replicationMonitor;

  /**
   * Flag used for checking if the ReplicationMonitor thread is running or
   * not.
   */
  private volatile boolean running;

  /**
   * Minimum number of replica in a healthy state for maintenance.
   */
  private int minHealthyForMaintenance;

  /**
   * Constructs ReplicationManager instance with the given configuration.
   *
   * @param conf OzoneConfiguration
   * @param containerManager ContainerManager
   * @param containerPlacement ContainerPlacementPolicy
   * @param eventPublisher EventPublisher
   */
  public ReplicationManager(final ReplicationManagerConfiguration conf,
                            final ContainerManager containerManager,
                            final ContainerPlacementPolicy containerPlacement,
                            final EventPublisher eventPublisher,
                            final LockManager<ContainerID> lockManager,
                            final NodeManager nodeManager) {
    this.containerManager = containerManager;
    this.containerPlacement = containerPlacement;
    this.eventPublisher = eventPublisher;
    this.lockManager = lockManager;
    this.nodeManager = nodeManager;
    this.conf = conf;
    this.running = false;
    this.inflightReplication = new ConcurrentHashMap<>();
    this.inflightDeletion = new ConcurrentHashMap<>();
    this.minHealthyForMaintenance = conf.getMaintenanceReplicaMinimum();
  }

  /**
   * Starts Replication Monitor thread.
   */
  public synchronized void start() {

    if (!isRunning()) {
      DefaultMetricsSystem.instance().register(METRICS_SOURCE_NAME,
          "SCM Replication manager (closed container replication) related "
              + "metrics",
          this);
      LOG.info("Starting Replication Monitor Thread.");
      running = true;
      replicationMonitor = new Thread(this::run);
      replicationMonitor.setName("ReplicationMonitor");
      replicationMonitor.setDaemon(true);
      replicationMonitor.start();
    } else {
      LOG.info("Replication Monitor Thread is already running.");
    }
  }

  /**
   * Returns true if the Replication Monitor Thread is running.
   *
   * @return true if running, false otherwise
   */
  public boolean isRunning() {
    if (!running) {
      synchronized (this) {
        return replicationMonitor != null
            && replicationMonitor.isAlive();
      }
    }
    return true;
  }

  /**
   * Process all the containers immediately.
   */
  @VisibleForTesting
  @SuppressFBWarnings(value="NN_NAKED_NOTIFY",
      justification="Used only for testing")
  public synchronized void processContainersNow() {
    notifyAll();
  }

  /**
   * Stops Replication Monitor thread.
   */
  public synchronized void stop() {
    if (running) {
      LOG.info("Stopping Replication Monitor Thread.");
      inflightReplication.clear();
      inflightDeletion.clear();
      running = false;
      notifyAll();
    } else {
      LOG.info("Replication Monitor Thread is not running.");
    }
  }

  /**
   * ReplicationMonitor thread runnable. This wakes up at configured
   * interval and processes all the containers in the system.
   */
  private synchronized void run() {
    try {
      while (running) {
        final long start = Time.monotonicNow();
        final Set<ContainerID> containerIds =
            containerManager.getContainerIDs();
        containerIds.forEach(this::processContainer);

        LOG.info("Replication Monitor Thread took {} milliseconds for" +
                " processing {} containers.", Time.monotonicNow() - start,
            containerIds.size());

        wait(conf.getInterval());
      }
    } catch (Throwable t) {
      // When we get runtime exception, we should terminate SCM.
      LOG.error("Exception in Replication Monitor Thread.", t);
      ExitUtil.terminate(1, t);
    }
  }

  /**
   * Process the given container.
   *
   * @param id ContainerID
   */
  private void processContainer(ContainerID id) {
    lockManager.writeLock(id);
    try {
      final ContainerInfo container = containerManager.getContainer(id);
      final Set<ContainerReplica> replicas = containerManager
          .getContainerReplicas(container.containerID());
      final LifeCycleState state = container.getState();

      /*
       * We don't take any action if the container is in OPEN state.
       */
      if (state == LifeCycleState.OPEN) {
        return;
      }

      /*
       * If the container is in CLOSING state, the replicas can either
       * be in OPEN or in CLOSING state. In both of this cases
       * we have to resend close container command to the datanodes.
       */
      if (state == LifeCycleState.CLOSING) {
        replicas.forEach(replica -> sendCloseCommand(
            container, replica.getDatanodeDetails(), false));
        return;
      }

      /*
       * If the container is in QUASI_CLOSED state, check and close the
       * container if possible.
       */
      if (state == LifeCycleState.QUASI_CLOSED &&
          canForceCloseContainer(container, replicas)) {
        forceCloseContainer(container, replicas);
        return;
      }

      /*
       * Before processing the container we have to reconcile the
       * inflightReplication and inflightDeletion actions.
       *
       * We remove the entry from inflightReplication and inflightDeletion
       * list, if the operation is completed or if it has timed out.
       */
      updateInflightAction(container, inflightReplication,
          action -> replicas.stream()
              .anyMatch(r -> r.getDatanodeDetails().equals(action.datanode)));

      updateInflightAction(container, inflightDeletion,
          action -> replicas.stream()
              .noneMatch(r -> r.getDatanodeDetails().equals(action.datanode)));

      ContainerReplicaCount replicaSet =
          getContainerReplicaCount(container, replicas);

      /*
       * Check if the container is under replicated and take appropriate
       * action.
       */
      if (!replicaSet.isSufficientlyReplicated()) {
        handleUnderReplicatedContainer(container, replicaSet);
        return;
      }

      /*
       * Check if the container is over replicated and take appropriate
       * action.
       */
      if (replicaSet.isOverReplicated()) {
        handleOverReplicatedContainer(container, replicaSet);
        return;
      }

      /*
       If we get here, the container is not over replicated or under replicated
       but it may be "unhealthy", which means it has one or more replica which
       are not in the same state as the container itself.
       */
      if (!replicaSet.isHealthy()) {
        handleUnstableContainer(container, replicas);
      }

    } catch (ContainerNotFoundException ex) {
      LOG.warn("Missing container {}.", id);
    } finally {
      lockManager.writeUnlock(id);
    }
  }

  /**
   * Reconciles the InflightActions for a given container.
   *
   * @param container Container to update
   * @param inflightActions inflightReplication (or) inflightDeletion
   * @param filter filter to check if the operation is completed
   */
  private void updateInflightAction(final ContainerInfo container,
      final Map<ContainerID, List<InflightAction>> inflightActions,
      final Predicate<InflightAction> filter) {
    final ContainerID id = container.containerID();
    final long deadline = Time.monotonicNow() - conf.getEventTimeout();
    if (inflightActions.containsKey(id)) {
      final List<InflightAction> actions = inflightActions.get(id);
      actions.removeIf(action -> action.time < deadline);
      actions.removeIf(filter);
      if (actions.isEmpty()) {
        inflightActions.remove(id);
      }
    }
  }

  /**
   * Returns the number replica which are pending creation for the given
   * container ID.
   * @param id The ContainerID for which to check the pending replica
   * @return The number of inflight additions or zero if none
   */
  private int getInflightAdd(final ContainerID id) {
    return inflightReplication.getOrDefault(id, Collections.emptyList()).size();
  }

  /**
   * Returns the number replica which are pending delete for the given
   * container ID.
   * @param id The ContainerID for which to check the pending replica
   * @return The number of inflight deletes or zero if none
   */
  private int getInflightDel(final ContainerID id) {
    return inflightDeletion.getOrDefault(id, Collections.emptyList()).size();
  }

  /**
   * Given a ContainerID, lookup the ContainerInfo and then return a
   * ContainerReplicaCount object for the container.
   * @param containerID The ID of the container
   * @return ContainerReplicaCount for the given container
   * @throws ContainerNotFoundException
   */
  public ContainerReplicaCount getContainerReplicaCount(ContainerID containerID)
      throws ContainerNotFoundException {
    ContainerInfo container = containerManager.getContainer(containerID);
    return getContainerReplicaCount(container);
  }

  /**
   * Given a container, obtain the set of known replica for it, and return a
   * ContainerReplicaCount object. This object will contain the set of replica
   * as well as all information required to determine if the container is over
   * or under replicated, including the delta of replica required to repair the
   * over or under replication.
   *
   * @param container The container to create a ContainerReplicaCount for
   * @return ContainerReplicaCount representing the replicated state of the
   *         container.
   * @throws ContainerNotFoundException
   */
  public ContainerReplicaCount getContainerReplicaCount(ContainerInfo container)
      throws ContainerNotFoundException {
    lockManager.readLock(container.containerID());
    try {
      final Set<ContainerReplica> replica = containerManager
          .getContainerReplicas(container.containerID());
      return getContainerReplicaCount(container, replica);
    } finally {
      lockManager.readUnlock(container.containerID());
    }
  }

  /**
   * Given a container and its set of replicas, create and return a
   * ContainerReplicaCount representing the container.
   *
   * @param container The container for which to construct a
   *                  ContainerReplicaCount
   * @param replica The set of existing replica for this container
   * @return ContainerReplicaCount representing the current state of the
   *         container
   */
  private ContainerReplicaCount getContainerReplicaCount(
      ContainerInfo container, Set<ContainerReplica> replica) {
    return new ContainerReplicaCount(
        container,
        replica,
        getInflightAdd(container.containerID()),
        getInflightDel(container.containerID()),
        container.getReplicationFactor().getNumber(),
        minHealthyForMaintenance);
  }

  /**
   * Returns true if more than 50% of the container replicas with unique
   * originNodeId are in QUASI_CLOSED state.
   *
   * @param container Container to check
   * @param replicas Set of ContainerReplicas
   * @return true if we can force close the container, false otherwise
   */
  private boolean canForceCloseContainer(final ContainerInfo container,
      final Set<ContainerReplica> replicas) {
    Preconditions.assertTrue(container.getState() ==
        LifeCycleState.QUASI_CLOSED);
    final int replicationFactor = container.getReplicationFactor().getNumber();
    final long uniqueQuasiClosedReplicaCount = replicas.stream()
        .filter(r -> r.getState() == State.QUASI_CLOSED)
        .map(ContainerReplica::getOriginDatanodeId)
        .distinct()
        .count();
    return uniqueQuasiClosedReplicaCount > (replicationFactor / 2);
  }

  /**
   * Force close the container replica(s) with highest sequence Id.
   *
   * <p>
   *   Note: We should force close the container only if >50% (quorum)
   *   of replicas with unique originNodeId are in QUASI_CLOSED state.
   * </p>
   *
   * @param container ContainerInfo
   * @param replicas Set of ContainerReplicas
   */
  private void forceCloseContainer(final ContainerInfo container,
                                   final Set<ContainerReplica> replicas) {
    Preconditions.assertTrue(container.getState() ==
        LifeCycleState.QUASI_CLOSED);

    final List<ContainerReplica> quasiClosedReplicas = replicas.stream()
        .filter(r -> r.getState() == State.QUASI_CLOSED)
        .collect(Collectors.toList());

    final Long sequenceId = quasiClosedReplicas.stream()
        .map(ContainerReplica::getSequenceId)
        .max(Long::compare)
        .orElse(-1L);

    LOG.info("Force closing container {} with BCSID {}," +
        " which is in QUASI_CLOSED state.",
        container.containerID(), sequenceId);

    quasiClosedReplicas.stream()
        .filter(r -> sequenceId != -1L)
        .filter(replica -> replica.getSequenceId().equals(sequenceId))
        .forEach(replica -> sendCloseCommand(
            container, replica.getDatanodeDetails(), true));
  }

  /**
   * If the given container is under replicated, identify a new set of
   * datanode(s) to replicate the container using ContainerPlacementPolicy
   * and send replicate container command to the identified datanode(s).
   *
   * @param container ContainerInfo
   * @param replicaSet An instance of ContainerReplicaCount, containing the
   *                   current replica count and inflight adds and deletes
   */
  private void handleUnderReplicatedContainer(final ContainerInfo container,
      final ContainerReplicaCount replicaSet) {
    LOG.debug("Handling under replicated container: {}",
        container.getContainerID());
    Set<ContainerReplica> replicas = replicaSet.getReplica();
    try {

      if (replicaSet.isSufficientlyReplicated()) {
        LOG.info("The container {} with replicas {} is sufficiently "+
            "replicated", container.getContainerID(), replicaSet);
        return;
      }
      int repDelta = replicaSet.additionalReplicaNeeded();
      if (repDelta <= 0) {
        LOG.info("The container {} with {} is not sufficiently " +
            "replicated but no further replicas will be scheduled until "+
            "in-flight operations complete",
            container.getContainerID(), replicaSet);
        return;
      }
      final ContainerID id = container.containerID();
      final List<DatanodeDetails> deletionInFlight = inflightDeletion
          .getOrDefault(id, Collections.emptyList())
          .stream()
          .map(action -> action.datanode)
          .collect(Collectors.toList());
      final List<DatanodeDetails> source = replicas.stream()
          .filter(r ->
              r.getState() == State.QUASI_CLOSED ||
              r.getState() == State.CLOSED ||
              r.getState() == State.DECOMMISSIONED ||
              r.getState() == State.MAINTENANCE)
          // Exclude stale and dead nodes. This is particularly important for
          // maintenance nodes, as the replicas will remain present in the
          // container manager, even when they go dead.
          .filter(r ->
              getNodeStatus(r.getDatanodeDetails()).isHealthy())
          .filter(r -> !deletionInFlight.contains(r.getDatanodeDetails()))
          .sorted((r1, r2) -> r2.getSequenceId().compareTo(r1.getSequenceId()))
          .map(ContainerReplica::getDatanodeDetails)
          .collect(Collectors.toList());
      if (source.size() > 0) {
        final List<DatanodeDetails> excludeList = replicas.stream()
            .map(ContainerReplica::getDatanodeDetails)
            .collect(Collectors.toList());
        List<InflightAction> actionList = inflightReplication.get(id);
        if (actionList != null) {
          actionList.stream().map(r -> r.datanode)
              .forEach(excludeList::add);
        }
        // At this point we have all live source nodes and we have consider
        final List<DatanodeDetails> selectedDatanodes = containerPlacement
            .chooseDatanodes(excludeList, null, repDelta,
                container.getUsedBytes());

        LOG.info("Container {} is under replicated. Expected replica count" +
                " is {}, but found {}. An additional {} replica are needed",
            id, replicaSet.getReplicationFactor(), replicaSet, repDelta);

        for (DatanodeDetails datanode : selectedDatanodes) {
          sendReplicateCommand(container, datanode, source);
        }
      } else {
        LOG.warn("Cannot replicate container {}, no healthy replica found.",
            container.containerID());
      }
    } catch (IOException | IllegalStateException ex) {
      LOG.warn("Exception while replicating container {}.",
          container.getContainerID(), ex);
    }
  }

  /**
   * If the given container is over replicated, identify the datanode(s)
   * to delete the container and send delete container command to the
   * identified datanode(s).
   *
   * @param container ContainerInfo
   * @param replicaSet An instance of ContainerReplicaCount, containing the
   *                   current replica count and inflight adds and deletes
   */
  private void handleOverReplicatedContainer(final ContainerInfo container,
      final ContainerReplicaCount replicaSet) {

    final Set<ContainerReplica> replicas = replicaSet.getReplica();
    final ContainerID id = container.containerID();
    final int replicationFactor = container.getReplicationFactor().getNumber();
    final int excess = replicaSet.additionalReplicaNeeded() * -1;
    if (excess > 0) {

      LOG.info("Container {} is over replicated. Expected replica count" +
              " is {}, but found {}.", id, replicationFactor,
          replicationFactor + excess);

      final Map<UUID, ContainerReplica> uniqueReplicas =
          new LinkedHashMap<>();

      replicas.stream()
          .filter(r -> compareState(container.getState(), r.getState()))
          .forEach(r -> uniqueReplicas
              .putIfAbsent(r.getOriginDatanodeId(), r));

      // Retain one healthy replica per origin node Id.
      final List<ContainerReplica> eligibleReplicas = new ArrayList<>(replicas);
      eligibleReplicas.removeAll(uniqueReplicas.values());
      // Replica which are maintenance or decommissioned are not eligible to
      // be removed, as they do not count toward over-replication and they also
      // many not be available
      eligibleReplicas.removeIf(r -> (r.getState() == State.MAINTENANCE
          || r.getState() == State.DECOMMISSIONED));

      final List<ContainerReplica> unhealthyReplicas = eligibleReplicas
          .stream()
          .filter(r -> !compareState(container.getState(), r.getState()))
          .collect(Collectors.toList());

      //Move the unhealthy replicas to the front of eligible replicas to delete
      eligibleReplicas.removeAll(unhealthyReplicas);
      eligibleReplicas.addAll(0, unhealthyReplicas);

      for (int i = 0; i < excess; i++) {
        sendDeleteCommand(container,
            eligibleReplicas.get(i).getDatanodeDetails(), true);
      }
    }
  }

  /**
   * Handles unstable container.
   * A container is inconsistent if any of the replica state doesn't
   * match the container state. We have to take appropriate action
   * based on state of the replica.
   *
   * @param container ContainerInfo
   * @param replicas Set of ContainerReplicas
   */
  private void handleUnstableContainer(final ContainerInfo container,
      final Set<ContainerReplica> replicas) {
    // Find unhealthy replicas
    List<ContainerReplica> unhealthyReplicas = replicas.stream()
        .filter(r -> !compareState(container.getState(), r.getState()))
        .collect(Collectors.toList());

    Iterator<ContainerReplica> iterator = unhealthyReplicas.iterator();
    while (iterator.hasNext()) {
      final ContainerReplica replica = iterator.next();
      final State state = replica.getState();
      if (state == State.OPEN || state == State.CLOSING) {
        sendCloseCommand(container, replica.getDatanodeDetails(), false);
        iterator.remove();
      }

      if (state == State.QUASI_CLOSED) {
        // Send force close command if the BCSID matches
        if (container.getSequenceId() == replica.getSequenceId()) {
          sendCloseCommand(container, replica.getDatanodeDetails(), true);
          iterator.remove();
        }
      }
    }

    // Now we are left with the replicas which are either unhealthy or
    // the BCSID doesn't match. These replicas should be deleted.

    /*
     * If we have unhealthy replicas we go under replicated and then
     * replicate the healthy copy.
     *
     * We also make sure that we delete only one unhealthy replica at a time.
     *
     * If there are two unhealthy replica:
     *  - Delete first unhealthy replica
     *  - Re-replicate the healthy copy
     *  - Delete second unhealthy replica
     *  - Re-replicate the healthy copy
     *
     * Note: Only one action will be executed in a single ReplicationMonitor
     *       iteration. So to complete all the above actions we need four
     *       ReplicationMonitor iterations.
     */

    unhealthyReplicas.stream().findFirst().ifPresent(replica ->
        sendDeleteCommand(container, replica.getDatanodeDetails(), false));

  }

  /**
   * Sends close container command for the given container to the given
   * datanode.
   *
   * @param container Container to be closed
   * @param datanode The datanode on which the container
   *                  has to be closed
   * @param force Should be set to true if we want to close a
   *               QUASI_CLOSED container
   */
  private void sendCloseCommand(final ContainerInfo container,
                                final DatanodeDetails datanode,
                                final boolean force) {

    LOG.info("Sending close container command for container {}" +
            " to datanode {}.", container.containerID(), datanode);

    CloseContainerCommand closeContainerCommand =
        new CloseContainerCommand(container.getContainerID(),
            container.getPipelineID(), force);
    eventPublisher.fireEvent(SCMEvents.DATANODE_COMMAND,
        new CommandForDatanode<>(datanode.getUuid(), closeContainerCommand));
  }

  /**
   * Sends replicate container command for the given container to the given
   * datanode.
   *
   * @param container Container to be replicated
   * @param datanode The destination datanode to replicate
   * @param sources List of source nodes from where we can replicate
   */
  private void sendReplicateCommand(final ContainerInfo container,
                                    final DatanodeDetails datanode,
                                    final List<DatanodeDetails> sources) {

    LOG.info("Sending replicate container command for container {}" +
            " to datanode {}", container.containerID(), datanode);

    final ContainerID id = container.containerID();
    final ReplicateContainerCommand replicateCommand =
        new ReplicateContainerCommand(id.getId(), sources);
    inflightReplication.computeIfAbsent(id, k -> new ArrayList<>());
    sendAndTrackDatanodeCommand(datanode, replicateCommand,
        action -> inflightReplication.get(id).add(action));
  }

  /**
   * Sends delete container command for the given container to the given
   * datanode.
   *
   * @param container Container to be deleted
   * @param datanode The datanode on which the replica should be deleted
   * @param force Should be set to true to delete an OPEN replica
   */
  private void sendDeleteCommand(final ContainerInfo container,
                                 final DatanodeDetails datanode,
                                 final boolean force) {

    LOG.info("Sending delete container command for container {}" +
            " to datanode {}", container.containerID(), datanode);

    final ContainerID id = container.containerID();
    final DeleteContainerCommand deleteCommand =
        new DeleteContainerCommand(id.getId(), force);
    inflightDeletion.computeIfAbsent(id, k -> new ArrayList<>());
    sendAndTrackDatanodeCommand(datanode, deleteCommand,
        action -> inflightDeletion.get(id).add(action));
  }

  /**
   * Creates CommandForDatanode with the given SCMCommand and fires
   * DATANODE_COMMAND event to event queue.
   *
   * Tracks the command using the given tracker.
   *
   * @param datanode Datanode to which the command has to be sent
   * @param command SCMCommand to be sent
   * @param tracker Tracker which tracks the inflight actions
   * @param <T> Type of SCMCommand
   */
  private <T extends GeneratedMessage> void sendAndTrackDatanodeCommand(
      final DatanodeDetails datanode,
      final SCMCommand<T> command,
      final Consumer<InflightAction> tracker) {
    final CommandForDatanode<T> datanodeCommand =
        new CommandForDatanode<>(datanode.getUuid(), command);
    eventPublisher.fireEvent(SCMEvents.DATANODE_COMMAND, datanodeCommand);
    tracker.accept(new InflightAction(datanode, Time.monotonicNow()));
  }

  /**
   * Wrap the call to nodeManager.getNodeStatus, catching any
   * NodeNotFoundException and instead throwing an IllegalStateException.
   * @param dn The datanodeDetails to obtain the NodeStatus for
   * @return NodeStatus corresponding to the given Datanode.
   */
  private NodeStatus getNodeStatus(DatanodeDetails dn) {
    try {
      return nodeManager.getNodeStatus(dn);
    } catch (NodeNotFoundException e) {
      throw new IllegalStateException("Unable to find NodeStatus for "+dn, e);
    }
  }

  /**
   * Compares the container state with the replica state.
   *
   * @param containerState ContainerState
   * @param replicaState ReplicaState
   * @return true if the state matches, false otherwise
   */
  public static boolean compareState(final LifeCycleState containerState,
                                      final State replicaState) {
    switch (containerState) {
    case OPEN:
      return replicaState == State.OPEN;
    case CLOSING:
      return replicaState == State.CLOSING;
    case QUASI_CLOSED:
      return replicaState == State.QUASI_CLOSED;
    case CLOSED:
      return replicaState == State.CLOSED;
    case DELETING:
      return false;
    case DELETED:
      return false;
    default:
      return false;
    }
  }

  @Override
  public void getMetrics(MetricsCollector collector, boolean all) {
    collector.addRecord(ReplicationManager.class.getSimpleName())
        .addGauge(ReplicationManagerMetrics.INFLIGHT_REPLICATION,
            inflightReplication.size())
        .addGauge(ReplicationManagerMetrics.INFLIGHT_DELETION,
            inflightDeletion.size())
        .endRecord();
  }

  /**
   * Wrapper class to hold the InflightAction with its start time.
   */
  private static final class InflightAction {

    private final DatanodeDetails datanode;
    private final long time;

    private InflightAction(final DatanodeDetails datanode,
                           final long time) {
      this.datanode = datanode;
      this.time = time;
    }
  }

  /**
   * Configuration used by the Replication Manager.
   */
  @ConfigGroup(prefix = "hdds.scm.replication")
  public static class ReplicationManagerConfiguration {
    /**
     * The frequency in which ReplicationMonitor thread should run.
     */
<<<<<<< HEAD
    private long interval = 5 * 60 * 1000;

    /**
     * Timeout for container replication & deletion command issued by
     * ReplicationManager.
     */
    private long eventTimeout = 10 * 60 * 1000;

    /**
     * The number of container replica which must be available for a node to
     * enter maintenance.
     */
    private int maintenanceReplicaMinimum = 2;

=======
>>>>>>> 25b4baf1
    @Config(key = "thread.interval",
        type = ConfigType.TIME,
        defaultValue = "300s",
        tags = {SCM, OZONE},
        description = "There is a replication monitor thread running inside " +
            "SCM which takes care of replicating the containers in the " +
            "cluster. This property is used to configure the interval in " +
            "which that thread runs."
    )
    private long interval = 5 * 60 * 1000;

    /**
     * Timeout for container replication & deletion command issued by
     * ReplicationManager.
     */
    @Config(key = "event.timeout",
        type = ConfigType.TIME,
        defaultValue = "10m",
        tags = {SCM, OZONE},
        description = "Timeout for the container replication/deletion commands "
            + "sent  to datanodes. After this timeout the command will be "
            + "retried.")
    private long eventTimeout = 10 * 60 * 1000;


    public void setInterval(long interval) {
      this.interval = interval;
    }


    public void setEventTimeout(long eventTimeout) {
      this.eventTimeout = eventTimeout;
    }

    @Config(key = "maintenance.replica.minimum",
        type = ConfigType.INT,
        defaultValue = "2",
        tags = {SCM, OZONE},
        description = "The minimum number of container replicas which must " +
            " be available for a node to enter maintenance. If putting a " +
            " node into maintenance reduces the available replicas for any " +
            " container below this level, the node will remain in the " +
            " entering maintenance state until a new replica is created.")
    public void setMaintenanceReplicaMinimum(int replicaCount) {
      this.maintenanceReplicaMinimum = replicaCount;
    }

    public long getInterval() {
      return interval;
    }

    public long getEventTimeout() {
      return eventTimeout;
    }

    public int getMaintenanceReplicaMinimum() {
      return maintenanceReplicaMinimum;
    }
  }

  /**
   * Metric name definitions for Replication manager.
   */
  public enum ReplicationManagerMetrics implements MetricsInfo {

    INFLIGHT_REPLICATION("Tracked inflight container replication requests."),
    INFLIGHT_DELETION("Tracked inflight container deletion requests.");

    private final String desc;

    ReplicationManagerMetrics(String desc) {
      this.desc = desc;
    }

    @Override
    public String description() {
      return desc;
    }

    @Override
    public String toString() {
      return new StringJoiner(", ", this.getClass().getSimpleName() + "{", "}")
          .add("name=" + name())
          .add("description=" + desc)
          .toString();
    }
  }
}<|MERGE_RESOLUTION|>--- conflicted
+++ resolved
@@ -861,23 +861,6 @@
     /**
      * The frequency in which ReplicationMonitor thread should run.
      */
-<<<<<<< HEAD
-    private long interval = 5 * 60 * 1000;
-
-    /**
-     * Timeout for container replication & deletion command issued by
-     * ReplicationManager.
-     */
-    private long eventTimeout = 10 * 60 * 1000;
-
-    /**
-     * The number of container replica which must be available for a node to
-     * enter maintenance.
-     */
-    private int maintenanceReplicaMinimum = 2;
-
-=======
->>>>>>> 25b4baf1
     @Config(key = "thread.interval",
         type = ConfigType.TIME,
         defaultValue = "300s",
@@ -902,16 +885,18 @@
             + "retried.")
     private long eventTimeout = 10 * 60 * 1000;
 
-
     public void setInterval(long interval) {
       this.interval = interval;
     }
 
-
     public void setEventTimeout(long eventTimeout) {
       this.eventTimeout = eventTimeout;
     }
 
+    /**
+     * The number of container replica which must be available for a node to
+     * enter maintenance.
+     */
     @Config(key = "maintenance.replica.minimum",
         type = ConfigType.INT,
         defaultValue = "2",
@@ -921,6 +906,8 @@
             " node into maintenance reduces the available replicas for any " +
             " container below this level, the node will remain in the " +
             " entering maintenance state until a new replica is created.")
+    private int maintenanceReplicaMinimum = 2;
+
     public void setMaintenanceReplicaMinimum(int replicaCount) {
       this.maintenanceReplicaMinimum = replicaCount;
     }
