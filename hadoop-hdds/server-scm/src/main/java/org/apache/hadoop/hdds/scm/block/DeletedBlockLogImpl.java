/**
 * Licensed to the Apache Software Foundation (ASF) under one
 * or more contributor license agreements.  See the NOTICE file
 * distributed with this work for additional information
 * regarding copyright ownership.  The ASF licenses this file
 * to you under the Apache License, Version 2.0 (the
 * "License"); you may not use this file except in compliance
 * with the License.  You may obtain a copy of the License at
 * <p>
 * http://www.apache.org/licenses/LICENSE-2.0
 * <p>
 * Unless required by applicable law or agreed to in writing, software
 * distributed under the License is distributed on an "AS IS" BASIS,
 * WITHOUT WARRANTIES OR CONDITIONS OF ANY KIND, either express or implied.
 * See the License for the specific language governing permissions and
 * limitations under the License.
 */
package org.apache.hadoop.hdds.scm.block;

import java.io.IOException;
import java.util.Collections;
import java.util.List;
import java.util.UUID;
import java.util.Set;
import java.util.Map;
import java.util.LinkedHashSet;
import java.util.ArrayList;
import java.util.concurrent.ConcurrentHashMap;
import java.util.concurrent.atomic.AtomicInteger;
import java.util.concurrent.atomic.AtomicLong;
import java.util.concurrent.locks.Lock;
import java.util.concurrent.locks.ReentrantLock;
import java.util.stream.Collectors;

import org.apache.hadoop.hdds.conf.ConfigurationSource;
import org.apache.hadoop.hdds.protocol.DatanodeDetails;
import org.apache.hadoop.hdds.protocol.proto.StorageContainerDatanodeProtocolProtos.ContainerBlocksDeletionACKProto;
import org.apache.hadoop.hdds.protocol.proto.StorageContainerDatanodeProtocolProtos.ContainerBlocksDeletionACKProto.DeleteBlockTransactionResult;
import org.apache.hadoop.hdds.protocol.proto.StorageContainerDatanodeProtocolProtos.DeletedBlocksTransaction;
import org.apache.hadoop.hdds.scm.command.CommandStatusReportHandler.DeleteBlockStatus;
import org.apache.hadoop.hdds.scm.container.ContainerInfo;
import org.apache.hadoop.hdds.scm.container.ContainerManagerV2;
import org.apache.hadoop.hdds.scm.container.ContainerID;
import org.apache.hadoop.hdds.scm.container.ContainerNotFoundException;
import org.apache.hadoop.hdds.scm.container.ContainerReplica;
import org.apache.hadoop.hdds.scm.metadata.SCMMetadataStore;
import org.apache.hadoop.hdds.server.events.EventHandler;
import org.apache.hadoop.hdds.server.events.EventPublisher;
import org.apache.hadoop.hdds.utils.db.BatchOperation;
import org.apache.hadoop.hdds.utils.db.Table;
import org.apache.hadoop.hdds.utils.db.TableIterator;

import com.google.common.collect.Lists;
import static java.lang.Math.min;
import static org.apache.hadoop.hdds.scm.ScmConfigKeys.OZONE_SCM_BLOCK_DELETION_MAX_RETRY;
import static org.apache.hadoop.hdds.scm.ScmConfigKeys.OZONE_SCM_BLOCK_DELETION_MAX_RETRY_DEFAULT;
import org.slf4j.Logger;
import org.slf4j.LoggerFactory;

/**
 * A implement class of {@link DeletedBlockLog}, and it uses
 * K/V db to maintain block deletion transactions between scm and datanode.
 * This is a very basic implementation, it simply scans the log and
 * memorize the position that scanned by last time, and uses this to
 * determine where the next scan starts. It has no notion about weight
 * of each transaction so as long as transaction is still valid, they get
 * equally same chance to be retrieved which only depends on the nature
 * order of the transaction ID.
 */
public class DeletedBlockLogImpl
    implements DeletedBlockLog, EventHandler<DeleteBlockStatus> {

  public static final Logger LOG =
      LoggerFactory.getLogger(DeletedBlockLogImpl.class);
  private static final DeletedBlocksTransaction.Builder DUMMY_TXN_BUILDER =
      DeletedBlocksTransaction.newBuilder().setContainerID(1).setCount(1);

  private final int maxRetry;
  private final ContainerManagerV2 containerManager;
  private final SCMMetadataStore scmMetadataStore;
  private final Lock lock;
  // Maps txId to set of DNs which are successful in committing the transaction
  private Map<Long, Set<UUID>> transactionToDNsCommitMap;
  // Maps txId to its retry counts;
  private Map<Long, Integer> transactionRetryCountMap;

  private final AtomicLong largestTxnId;
  // largest transactionId is stored at largestTxnIdHolderKey
  private final long largestTxnIdHolderKey = 0L;


  public DeletedBlockLogImpl(ConfigurationSource conf,
<<<<<<< HEAD
                             ContainerManagerV2 containerManager,
                             SCMMetadataStore scmMetadataStore) {
=======
                             ContainerManager containerManager,
                             SCMMetadataStore scmMetadataStore)
      throws IOException {
>>>>>>> 8d3817cd
    maxRetry = conf.getInt(OZONE_SCM_BLOCK_DELETION_MAX_RETRY,
        OZONE_SCM_BLOCK_DELETION_MAX_RETRY_DEFAULT);
    this.containerManager = containerManager;
    this.scmMetadataStore = scmMetadataStore;
    this.lock = new ReentrantLock();

    // transactionToDNsCommitMap is updated only when
    // transaction is added to the log and when it is removed.

    // maps transaction to dns which have committed it.
    transactionToDNsCommitMap = new ConcurrentHashMap<>();
    transactionRetryCountMap = new ConcurrentHashMap<>();
    this.largestTxnId = new AtomicLong(this.getLargestRecordedTXID());
  }

  public Long getNextDeleteBlockTXID() {
    return this.largestTxnId.incrementAndGet();
  }

  public Long getCurrentTXID() {
    return this.largestTxnId.get();
  }

  /**
   * Returns the largest recorded TXID from the DB.
   *
   * @return Long
   * @throws IOException
   */
  private long getLargestRecordedTXID() throws IOException {
    DeletedBlocksTransaction txn =
        scmMetadataStore.getDeletedBlocksTXTable().get(largestTxnIdHolderKey);
    long txnId = txn != null ? txn.getTxID() : 0L;
    if (txn == null) {
      // HDDS-4477 adds largestTxnIdHolderKey to table for storing largest
      // transactionId. In case the key does not exist, fetch largest
      // transactionId from existing transactions and update
      // largestTxnIdHolderKey with same.
      try (TableIterator<Long,
              ? extends Table.KeyValue<Long, DeletedBlocksTransaction>> txIter =
              getIterator()) {
        txIter.seekToLast();
        txnId = txIter.key() != null ? txIter.key() : 0L;
        if (txnId > 0) {
          scmMetadataStore.getDeletedBlocksTXTable().put(largestTxnIdHolderKey,
              DUMMY_TXN_BUILDER.setTxID(txnId).build());
        }
      }
    }
    return txnId;
  }

  @Override
  public List<DeletedBlocksTransaction> getFailedTransactions()
      throws IOException {
    lock.lock();
    try {
      final List<DeletedBlocksTransaction> failedTXs = Lists.newArrayList();
      try (TableIterator<Long,
          ? extends Table.KeyValue<Long, DeletedBlocksTransaction>> iter =
               getIterator()) {
        while (iter.hasNext()) {
          DeletedBlocksTransaction delTX = iter.next().getValue();
          if (delTX.getCount() == -1) {
            failedTXs.add(delTX);
          }
        }
      }
      return failedTXs;
    } finally {
      lock.unlock();
    }
  }

  /**
   * {@inheritDoc}
   *
   * @param txIDs - transaction ID.
   * @throws IOException
   */
  @Override
  public void incrementCount(List<Long> txIDs) throws IOException {
    for (Long txID : txIDs) {
      lock.lock();
      try {
        DeletedBlocksTransaction block =
            scmMetadataStore.getDeletedBlocksTXTable().get(txID);
        if (block == null) {
          if (LOG.isDebugEnabled()) {
            // This can occur due to race condition between retry and old
            // service task where old task removes the transaction and the new
            // task is resending
            LOG.debug("Deleted TXID {} not found.", txID);
          }
          continue;
        }

        int currentCount =
            transactionRetryCountMap.getOrDefault(txID, block.getCount());
        if (currentCount > -1) {
          int nextCount = currentCount + 1;
          DeletedBlocksTransaction.Builder builder = block.toBuilder();
          if (nextCount > maxRetry) {
            // if the retry time exceeds the maxRetry value
            // then set the retry value to -1, stop retrying, admins can
            // analyze those blocks and purge them manually by SCMCli.
            builder.setCount(-1);
            scmMetadataStore.getDeletedBlocksTXTable().put(txID,
                builder.build());
            transactionRetryCountMap.remove(txID);
          } else if (nextCount % 100 == 0) {
            // write retry count after every 100 retries into DB.
            builder.setCount(nextCount);
            scmMetadataStore.getDeletedBlocksTXTable().put(txID,
                builder.build());
            transactionRetryCountMap.put(txID, nextCount);
          } else {
            transactionRetryCountMap.put(txID, nextCount);
          }
        }
      } catch (IOException ex) {
        LOG.warn("Cannot increase count for txID " + txID, ex);
        // We do not throw error here, since we don't want to abort the loop.
        // Just log and continue processing the rest of txids.
      } finally {
        lock.unlock();
      }
    }
  }


  private DeletedBlocksTransaction constructNewTransaction(long txID,
                                                           long containerID,
                                                           List<Long> blocks) {
    return DeletedBlocksTransaction.newBuilder()
        .setTxID(txID)
        .setContainerID(containerID)
        .addAllLocalID(blocks)
        .setCount(0)
        .build();
  }

  /**
   * {@inheritDoc}
   *
   * @param transactionResults - transaction IDs.
   * @param dnID               - Id of Datanode which has acknowledged
   *                           a delete block command.
   * @throws IOException
   */
  @Override
  public void commitTransactions(
      List<DeleteBlockTransactionResult> transactionResults, UUID dnID) {
    lock.lock();
    try {
      Set<UUID> dnsWithCommittedTxn;
      for (DeleteBlockTransactionResult transactionResult :
          transactionResults) {
        if (isTransactionFailed(transactionResult)) {
          continue;
        }
        try {
          long txID = transactionResult.getTxID();
          // set of dns which have successfully committed transaction txId.
          dnsWithCommittedTxn = transactionToDNsCommitMap.get(txID);
          final ContainerID containerId = ContainerID.valueOf(
              transactionResult.getContainerID());
          if (dnsWithCommittedTxn == null) {
            // Mostly likely it's a retried delete command response.
            if (LOG.isDebugEnabled()) {
              LOG.debug(
                  "Transaction txId={} commit by dnId={} for containerID={}"
                      + " failed. Corresponding entry not found.", txID, dnID,
                  containerId);
            }
            continue;
          }

          dnsWithCommittedTxn.add(dnID);
          final ContainerInfo container =
              containerManager.getContainer(containerId);
          final Set<ContainerReplica> replicas =
              containerManager.getContainerReplicas(containerId);
          // The delete entry can be safely removed from the log if all the
          // corresponding nodes commit the txn. It is required to check that
          // the nodes returned in the pipeline match the replication factor.
          if (min(replicas.size(), dnsWithCommittedTxn.size())
              >= container.getReplicationFactor().getNumber()) {
            List<UUID> containerDns = replicas.stream()
                .map(ContainerReplica::getDatanodeDetails)
                .map(DatanodeDetails::getUuid)
                .collect(Collectors.toList());
            if (dnsWithCommittedTxn.containsAll(containerDns)) {
              transactionToDNsCommitMap.remove(txID);
              transactionRetryCountMap.remove(txID);
              if (LOG.isDebugEnabled()) {
                LOG.debug("Purging txId={} from block deletion log", txID);
              }
              scmMetadataStore.getDeletedBlocksTXTable().delete(txID);
            }
          }
          if (LOG.isDebugEnabled()) {
            LOG.debug("Datanode txId={} containerId={} committed by dnId={}",
                txID, containerId, dnID);
          }
        } catch (IOException e) {
          LOG.warn("Could not commit delete block transaction: " +
              transactionResult.getTxID(), e);
        }
      }
    } finally {
      lock.unlock();
    }
  }

  private boolean isTransactionFailed(DeleteBlockTransactionResult result) {
    if (LOG.isDebugEnabled()) {
      LOG.debug(
          "Got block deletion ACK from datanode, TXIDs={}, " + "success={}",
          result.getTxID(), result.getSuccess());
    }
    if (!result.getSuccess()) {
      LOG.warn("Got failed ACK for TXID={}, prepare to resend the "
          + "TX in next interval", result.getTxID());
      return true;
    }
    return false;
  }

<<<<<<< HEAD
=======
  /**
   * {@inheritDoc}
   *
   * @param containerID - container ID.
   * @param blocks      - blocks that belong to the same container.
   * @throws IOException
   */
  @Override
  public void addTransaction(long containerID, List<Long> blocks)
      throws IOException {
    Map<Long, List<Long>> map = Collections.singletonMap(containerID, blocks);
    addTransactions(map);
  }

>>>>>>> 8d3817cd
  @Override
  public int getNumOfValidTransactions() throws IOException {
    lock.lock();
    try {
      final AtomicInteger num = new AtomicInteger(0);
      try (TableIterator<Long,
          ? extends Table.KeyValue<Long, DeletedBlocksTransaction>> iter =
               getIterator()) {
        while (iter.hasNext()) {
          DeletedBlocksTransaction delTX = iter.next().getValue();
          if (delTX.getCount() > -1) {
            num.incrementAndGet();
          }
        }
      }
      return num.get();
    } finally {
      lock.unlock();
    }
  }

  /**
   * {@inheritDoc}
   *
   * @param containerBlocksMap a map of containerBlocks.
   * @throws IOException
   */
  @Override
  public void addTransactions(Map<Long, List<Long>> containerBlocksMap)
      throws IOException {
    lock.lock();
    try (BatchOperation batch = scmMetadataStore.getStore()
        .initBatchOperation()) {
      for (Map.Entry<Long, List<Long>> entry : containerBlocksMap.entrySet()) {
        long nextTXID = getNextDeleteBlockTXID();
        scmMetadataStore.getDeletedBlocksTXTable().putWithBatch(batch, nextTXID,
            constructNewTransaction(nextTXID, entry.getKey(),
                entry.getValue()));
      }
      // Add a dummy transaction to store the largestTransactionId at
      // largestTxnIdHolderKey
      scmMetadataStore.getDeletedBlocksTXTable()
          .putWithBatch(batch, largestTxnIdHolderKey,
              DUMMY_TXN_BUILDER.setTxID(getCurrentTXID()).build());
      scmMetadataStore.getStore().commitBatchOperation(batch);
    } finally {
      lock.unlock();
    }
  }

  @Override
  public void close() throws IOException {
  }

  private void getTransaction(DeletedBlocksTransaction tx,
      DatanodeDeletedBlockTransactions transactions) {
    try {
      Set<ContainerReplica> replicas = containerManager
          .getContainerReplicas(ContainerID.valueOf(tx.getContainerID()));
      for (ContainerReplica replica : replicas) {
        UUID dnID = replica.getDatanodeDetails().getUuid();
        Set<UUID> dnsWithTransactionCommitted =
            transactionToDNsCommitMap.get(tx.getTxID());
        if (dnsWithTransactionCommitted == null || !dnsWithTransactionCommitted
            .contains(dnID)) {
          // Transaction need not be sent to dns which have
          // already committed it
          transactions.addTransactionToDN(dnID, tx);
        }
      }
    } catch (IOException e) {
      LOG.warn("Got container info error.", e);
    }
  }

  @Override
  public DatanodeDeletedBlockTransactions getTransactions(
      int blockDeletionLimit) throws IOException {
    lock.lock();
    try {
      DatanodeDeletedBlockTransactions transactions =
          new DatanodeDeletedBlockTransactions();
      try (TableIterator<Long,
          ? extends Table.KeyValue<Long, DeletedBlocksTransaction>> iter =
               getIterator()) {
        int numBlocksAdded = 0;
        List<DeletedBlocksTransaction> txnsToBePurged =
            new ArrayList<>();
        while (iter.hasNext() && numBlocksAdded < blockDeletionLimit) {
          Table.KeyValue<Long, DeletedBlocksTransaction> keyValue = iter.next();
          DeletedBlocksTransaction txn = keyValue.getValue();
          final ContainerID id = ContainerID.valueOf(txn.getContainerID());
          try {
            if (txn.getCount() > -1 && txn.getCount() <= maxRetry
                && !containerManager.getContainer(id).isOpen()) {
              numBlocksAdded += txn.getLocalIDCount();
              getTransaction(txn, transactions);
              transactionToDNsCommitMap
                  .putIfAbsent(txn.getTxID(), new LinkedHashSet<>());
            }
          } catch (ContainerNotFoundException ex) {
            LOG.warn("Container: " + id + " was not found for the transaction: "
                + txn);
            txnsToBePurged.add(txn);
          }
        }
        purgeTransactions(txnsToBePurged);
        for (DeletedBlocksTransaction trx : txnsToBePurged) {
          transactionRetryCountMap.remove(trx.getTxID());
          transactionToDNsCommitMap.remove(trx.getTxID());
        }
      }
      return transactions;
    } finally {
      lock.unlock();
    }
  }

  public void purgeTransactions(List<DeletedBlocksTransaction> txnsToBePurged)
      throws IOException {
    try (BatchOperation batch = scmMetadataStore.getBatchHandler()
        .initBatchOperation()) {
      for (int i = 0; i < txnsToBePurged.size(); i++) {
        scmMetadataStore.getDeletedBlocksTXTable()
            .deleteWithBatch(batch, txnsToBePurged.get(i).getTxID());
      }
      scmMetadataStore.getBatchHandler().commitBatchOperation(batch);
    }
  }

  TableIterator<Long,
      ? extends Table.KeyValue<Long, DeletedBlocksTransaction>> getIterator()
      throws IOException {
    TableIterator<Long,
        ? extends Table.KeyValue<Long, DeletedBlocksTransaction>>
        iter = scmMetadataStore.getDeletedBlocksTXTable().iterator();
    iter.seek(largestTxnIdHolderKey + 1);
    return iter;
  }

  @Override
  public void onMessage(DeleteBlockStatus deleteBlockStatus,
                        EventPublisher publisher) {
    ContainerBlocksDeletionACKProto ackProto =
        deleteBlockStatus.getCmdStatus().getBlockDeletionAck();
    commitTransactions(ackProto.getResultsList(),
        UUID.fromString(ackProto.getDnId()));
  }
}<|MERGE_RESOLUTION|>--- conflicted
+++ resolved
@@ -18,7 +18,6 @@
 package org.apache.hadoop.hdds.scm.block;
 
 import java.io.IOException;
-import java.util.Collections;
 import java.util.List;
 import java.util.UUID;
 import java.util.Set;
@@ -90,14 +89,9 @@
 
 
   public DeletedBlockLogImpl(ConfigurationSource conf,
-<<<<<<< HEAD
                              ContainerManagerV2 containerManager,
-                             SCMMetadataStore scmMetadataStore) {
-=======
-                             ContainerManager containerManager,
                              SCMMetadataStore scmMetadataStore)
       throws IOException {
->>>>>>> 8d3817cd
     maxRetry = conf.getInt(OZONE_SCM_BLOCK_DELETION_MAX_RETRY,
         OZONE_SCM_BLOCK_DELETION_MAX_RETRY_DEFAULT);
     this.containerManager = containerManager;
@@ -327,23 +321,6 @@
     return false;
   }
 
-<<<<<<< HEAD
-=======
-  /**
-   * {@inheritDoc}
-   *
-   * @param containerID - container ID.
-   * @param blocks      - blocks that belong to the same container.
-   * @throws IOException
-   */
-  @Override
-  public void addTransaction(long containerID, List<Long> blocks)
-      throws IOException {
-    Map<Long, List<Long>> map = Collections.singletonMap(containerID, blocks);
-    addTransactions(map);
-  }
-
->>>>>>> 8d3817cd
   @Override
   public int getNumOfValidTransactions() throws IOException {
     lock.lock();
