--- conflicted
+++ resolved
@@ -182,11 +182,8 @@
             dnConf.getContainerDeleteThreads()))
         .addHandler(new ClosePipelineCommandHandler())
         .addHandler(new CreatePipelineCommandHandler(conf))
-<<<<<<< HEAD
+        .addHandler(new SetNodeOperationalStateCommandHandler(conf))
         .addHandler(new FinalizeNewLayoutVersionCommandHandler())
-=======
-        .addHandler(new SetNodeOperationalStateCommandHandler(conf))
->>>>>>> 375da4d2
         .setConnectionManager(connectionManager)
         .setContainer(container)
         .setContext(context)
