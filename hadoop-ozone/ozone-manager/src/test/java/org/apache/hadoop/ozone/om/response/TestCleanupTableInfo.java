--- conflicted
+++ resolved
@@ -60,16 +60,12 @@
 import org.reflections.Reflections;
 
 import java.io.File;
-<<<<<<< HEAD
-import java.util.Arrays;
-=======
 import java.io.IOException;
 import java.util.Arrays;
 import java.util.Collections;
 import java.util.HashMap;
 import java.util.List;
 import java.util.Map;
->>>>>>> 6cc4a438
 import java.util.Set;
 import java.util.UUID;
 
@@ -80,8 +76,6 @@
 import static org.mockito.Mockito.times;
 import static org.mockito.Mockito.verify;
 import static org.mockito.Mockito.when;
-
-import static org.junit.Assert.assertTrue;
 
 /**
  * The test checks whether all {@link OMClientResponse} have defined the
@@ -102,24 +96,6 @@
   @Rule
   public TemporaryFolder folder = new TemporaryFolder();
 
-<<<<<<< HEAD
-  private OzoneConfiguration conf = new OzoneConfiguration();
-
-  @Before
-  public void setupMetaManager() throws Exception {
-    File newFolder = folder.newFolder();
-    if (!newFolder.exists()) {
-      Assert.assertTrue(newFolder.mkdirs());
-    }
-    ServerUtils.setOzoneMetaDirPath(conf, newFolder.toString());
-  }
-
-  @Test
-  public void checkAllWriteResponseHasCleanupTableAnnotation() {
-    getResponseClasses().forEach(aClass -> {
-      Assert.assertTrue(
-          aClass + "does not have annotation of CleanupTableInfo",
-=======
   @Mock
   private OMMetrics omMetrics;
 
@@ -170,42 +146,22 @@
     subTypes.forEach(aClass -> {
       Assert.assertTrue(aClass + "does not have annotation of" +
               " CleanupTableInfo",
->>>>>>> 6cc4a438
           aClass.isAnnotationPresent(CleanupTableInfo.class));
-    });
-  }
-
-  @Test
-  public void checkWriteResponseIsAnnotatedWithKnownTableNames()
-      throws Exception {
-    OMMetadataManager omMetadataManager = new OmMetadataManagerImpl(conf);
-    Set<String> tables = omMetadataManager.listTableNames();
-
-    getResponseClasses().forEach(aClass -> {
-
       CleanupTableInfo annotation =
           aClass.getAnnotation(CleanupTableInfo.class);
       String[] cleanupTables = annotation.cleanupTables();
       boolean cleanupAll = annotation.cleanupAll();
-
       if (cleanupTables.length >= 1) {
-        assertTrue(
+        Assert.assertTrue(
             Arrays.stream(cleanupTables).allMatch(tables::contains)
         );
       } else {
-        assertTrue(cleanupAll);
+        Assert.assertTrue(cleanupAll);
       }
-
     });
   }
 
-<<<<<<< HEAD
-  private Set<Class<? extends OMClientResponse>> getResponseClasses() {
-    Reflections reflections =
-        new Reflections("org.apache.hadoop.ozone.om.response");
-    return reflections.getSubTypesOf(OMClientResponse.class);
-  }
-=======
+
   private Set<Class<? extends OMClientResponse>> responseClasses() {
     Reflections reflections = new Reflections(OM_RESPONSE_PACKAGE);
     return reflections.getSubTypesOf(OMClientResponse.class);
@@ -234,8 +190,6 @@
     assertCacheItemCounts(cacheItemCount, OMKeyCreateResponse.class);
     verify(omMetrics, times(1)).incNumKeyAllocates();
   }
-
-
 
   private Map<String, Integer> recordCacheItemCounts() {
     Map<String, Integer> cacheItemCount = new HashMap<>();
@@ -250,7 +204,8 @@
     return cacheItemCount;
   }
 
-  private void assertCacheItemCounts(Map<String, Integer> cacheItemCount,
+  private void assertCacheItemCounts(
+      Map<String, Integer> cacheItemCount,
       Class<? extends OMClientResponse> responseClass
   ) {
     CleanupTableInfo ann = responseClass.getAnnotation(CleanupTableInfo.class);
@@ -405,7 +360,7 @@
   }
 
   private DatanodeDetailsProto aDatanodeDetailsProto(String s,
-      String host1) {
+                                                     String host1) {
     return DatanodeDetailsProto.newBuilder()
         .setUuid(UUID.randomUUID().toString())
         .setIpAddress(s)
@@ -418,5 +373,4 @@
         .setId(UUID.randomUUID().toString())
         .build();
   }
->>>>>>> 6cc4a438
 }