/**
 * Licensed to the Apache Software Foundation (ASF) under one
 * or more contributor license agreements.  See the NOTICE file
 * distributed with this work for additional information
 * regarding copyright ownership.  The ASF licenses this file
 * to you under the Apache License, Version 2.0 (the
 * "License"); you may not use this file except in compliance
 * with the License.  You may obtain a copy of the License at
 * <p>
 * http://www.apache.org/licenses/LICENSE-2.0
 * <p>
 * Unless required by applicable law or agreed to in writing, software
 * distributed under the License is distributed on an "AS IS" BASIS,
 * WITHOUT WARRANTIES OR CONDITIONS OF ANY KIND, either express or implied.
 * See the License for the specific language governing permissions and
 * limitations under the License.
 */

package org.apache.hadoop.ozone.om.request.volume;

import java.io.IOException;
import java.util.HashMap;
import java.util.Map;

import com.google.common.annotations.VisibleForTesting;
import com.google.common.base.Preconditions;

import org.apache.hadoop.ozone.OmUtils;
import org.apache.hadoop.ozone.om.ratis.utils.OzoneManagerDoubleBufferHelper;
import org.apache.hadoop.ozone.om.request.file.OMFileRequest;
import org.apache.hadoop.ozone.om.request.util.OmResponseUtil;
import org.apache.hadoop.ozone.security.acl.IAccessAuthorizer;
import org.apache.hadoop.ozone.security.acl.OzoneObj;
import org.slf4j.Logger;
import org.slf4j.LoggerFactory;

import org.apache.hadoop.ozone.audit.OMAction;
import org.apache.hadoop.ozone.om.response.volume.OMVolumeCreateResponse;
import org.apache.hadoop.ozone.om.OMMetrics;
import org.apache.hadoop.ozone.om.OMMetadataManager;
import org.apache.hadoop.ozone.om.OzoneManager;
import org.apache.hadoop.ozone.om.exceptions.OMException;
import org.apache.hadoop.ozone.om.helpers.OmVolumeArgs;
import org.apache.hadoop.ozone.om.response.OMClientResponse;
import org.apache.hadoop.ozone.protocol.proto.OzoneManagerProtocolProtos
    .CreateVolumeRequest;
import org.apache.hadoop.ozone.protocol.proto.OzoneManagerProtocolProtos
    .CreateVolumeResponse;
import org.apache.hadoop.ozone.protocol.proto.OzoneManagerProtocolProtos
    .OMRequest;
import org.apache.hadoop.ozone.protocol.proto.OzoneManagerProtocolProtos
    .OMResponse;
import org.apache.hadoop.ozone.protocol.proto.OzoneManagerProtocolProtos
    .VolumeInfo;
import org.apache.hadoop.ozone.protocol.proto.OzoneManagerProtocolProtos.UserVolumeInfo;
import org.apache.hadoop.util.Time;

import static org.apache.hadoop.ozone.om.lock.OzoneManagerLock.Resource.VOLUME_LOCK;
import static org.apache.hadoop.ozone.om.lock.OzoneManagerLock.Resource.USER_LOCK;
import static org.apache.hadoop.ozone.protocol.proto.OzoneManagerProtocolProtos.Type.CreateVolume;

/**
 * Handles volume create request.
 */
public class OMVolumeCreateRequest extends OMVolumeRequest {
  private static final Logger LOG =
      LoggerFactory.getLogger(OMVolumeCreateRequest.class);

  public OMVolumeCreateRequest(OMRequest omRequest) {
    super(omRequest);
  }

  @Override
  public OMRequest preExecute(OzoneManager ozoneManager) throws IOException {

    VolumeInfo volumeInfo  =
        getOmRequest().getCreateVolumeRequest().getVolumeInfo();
    // Verify resource name
    OmUtils.validateVolumeName(volumeInfo.getVolume());

    // Set creation time & set modification time
    long initialTime = Time.now();
    VolumeInfo updatedVolumeInfo =
        volumeInfo.toBuilder()
            .setCreationTime(initialTime)
            .setModificationTime(initialTime)
            .build();

    return getOmRequest().toBuilder().setCreateVolumeRequest(
        CreateVolumeRequest.newBuilder().setVolumeInfo(updatedVolumeInfo))
        .setUserInfo(getUserInfo())
        .build();
  }

  @Override
  public OMClientResponse validateAndUpdateCache(OzoneManager ozoneManager,
      long transactionLogIndex,
      OzoneManagerDoubleBufferHelper ozoneManagerDoubleBufferHelper) {

    CreateVolumeRequest createVolumeRequest =
        getOmRequest().getCreateVolumeRequest();
    Preconditions.checkNotNull(createVolumeRequest);
    VolumeInfo volumeInfo = createVolumeRequest.getVolumeInfo();

    OMMetrics omMetrics = ozoneManager.getMetrics();
    omMetrics.incNumVolumeCreates();

    String volume = volumeInfo.getVolume();
    String owner = volumeInfo.getOwnerName();

    OMResponse.Builder omResponse = OmResponseUtil.getOMResponseBuilder(
        getOmRequest());

    OMMetadataManager omMetadataManager = ozoneManager.getMetadataManager();

    // Doing this here, so we can do protobuf conversion outside of lock.
    boolean acquiredVolumeLock = false;
    boolean acquiredUserLock = false;
    IOException exception = null;
    OMClientResponse omClientResponse = null;
    OmVolumeArgs omVolumeArgs = null;
    Map<String, String> auditMap = new HashMap<>();
    try {
      omVolumeArgs = OmVolumeArgs.getFromProtobuf(volumeInfo);
      // when you create a volume, we set both Object ID and update ID.
      // The Object ID will never change, but update
      // ID will be set to transactionID each time we update the object.
      omVolumeArgs.setObjectID(
          OMFileRequest.getObjIDFromTxId(transactionLogIndex));
      omVolumeArgs.setUpdateID(transactionLogIndex,
          ozoneManager.isRatisEnabled());


      auditMap = omVolumeArgs.toAuditMap();

      // check acl
      if (ozoneManager.getAclsEnabled()) {
        checkAcls(ozoneManager, OzoneObj.ResourceType.VOLUME,
            OzoneObj.StoreType.OZONE, IAccessAuthorizer.ACLType.CREATE, volume,
            null, null);
      }

      // acquire lock.
      acquiredVolumeLock = omMetadataManager.getLock().acquireWriteLock(
          VOLUME_LOCK, volume);

      acquiredUserLock = omMetadataManager.getLock().acquireWriteLock(USER_LOCK,
          owner);

      String dbVolumeKey = omMetadataManager.getVolumeKey(volume);

      UserVolumeInfo volumeList = null;
      if (omMetadataManager.getVolumeTable().isExist(dbVolumeKey)) {
        LOG.debug("volume:{} already exists", omVolumeArgs.getVolume());
        throw new OMException("Volume already exists",
            OMException.ResultCodes.VOLUME_ALREADY_EXISTS);
      } else {
        String dbUserKey = omMetadataManager.getUserKey(owner);
        volumeList = omMetadataManager.getUserTable().get(dbUserKey);
        volumeList = addVolumeToOwnerList(volumeList, volume, owner,
            ozoneManager.getMaxUserVolumeCount(), transactionLogIndex);
        createVolume(omMetadataManager, omVolumeArgs, volumeList, dbVolumeKey,
            dbUserKey, transactionLogIndex);

        omResponse.setCreateVolumeResponse(CreateVolumeResponse.newBuilder()
            .build());
        omClientResponse = new OMVolumeCreateResponse(omResponse.build(),
            omVolumeArgs, volumeList);
        LOG.debug("volume:{} successfully created", omVolumeArgs.getVolume());
      }

    } catch (IOException ex) {
      exception = ex;
      omClientResponse = new OMVolumeCreateResponse(
          createErrorOMResponse(omResponse, exception));
    } finally {
      if (omClientResponse != null) {
        omClientResponse.setFlushFuture(
            ozoneManagerDoubleBufferHelper.add(omClientResponse,
                transactionLogIndex));
      }
      if (acquiredUserLock) {
        omMetadataManager.getLock().releaseWriteLock(USER_LOCK, owner);
      }
      if (acquiredVolumeLock) {
        omMetadataManager.getLock().releaseWriteLock(VOLUME_LOCK, volume);
      }
    }

    // Performing audit logging outside of the lock.
    auditLog(ozoneManager.getAuditLogger(),
        buildAuditMessage(OMAction.CREATE_VOLUME, auditMap, exception,
            getOmRequest().getUserInfo()));

    // return response after releasing lock.
    if (exception == null) {
      LOG.info("created volume:{} for user:{}", volume, owner);
      omMetrics.incNumVolumes();
    } else {
      LOG.error("Volume creation failed for user:{} volume:{}", owner,
          volume, exception);
      omMetrics.incNumVolumeCreateFails();
    }
    return omClientResponse;
  }

<<<<<<< HEAD
  public static String getRequestType() {
    return CreateVolume.name();
=======
  @VisibleForTesting
  public static Logger getLogger() {
    return LOG;
>>>>>>> 5e5635f2
  }
}

<|MERGE_RESOLUTION|>--- conflicted
+++ resolved
@@ -204,14 +204,13 @@
     return omClientResponse;
   }
 
-<<<<<<< HEAD
   public static String getRequestType() {
     return CreateVolume.name();
-=======
+  }
+
   @VisibleForTesting
   public static Logger getLogger() {
     return LOG;
->>>>>>> 5e5635f2
   }
 }
 
