/**
 * Licensed to the Apache Software Foundation (ASF) under one
 * or more contributor license agreements.  See the NOTICE file
 * distributed with this work for additional information
 * regarding copyright ownership.  The ASF licenses this file
 * to you under the Apache License, Version 2.0 (the
 * "License"); you may not use this file except in compliance
 * with the License.  You may obtain a copy of the License at
 * <p>
 * http://www.apache.org/licenses/LICENSE-2.0
 * <p>
 * Unless required by applicable law or agreed to in writing, software
 * distributed under the License is distributed on an "AS IS" BASIS,
 * WITHOUT WARRANTIES OR CONDITIONS OF ANY KIND, either express or implied.
 * See the License for the specific language governing permissions and
 * limitations under the License.
 */

package org.apache.hadoop.ozone.om.request.bucket;

import java.io.IOException;
import java.util.ArrayList;
import java.util.HashMap;
import java.util.List;
import java.util.Map;

import com.google.common.base.Optional;

import org.apache.commons.lang3.StringUtils;
import org.apache.hadoop.ozone.OmUtils;
import org.apache.hadoop.ozone.OzoneAcl;
import org.apache.hadoop.ozone.OzoneConsts;
import org.apache.hadoop.ozone.om.OMConfigKeys;
import org.apache.hadoop.ozone.om.helpers.OmVolumeArgs;
import org.apache.hadoop.ozone.om.helpers.OzoneAclUtil;
import org.apache.hadoop.ozone.om.ratis.utils.OzoneManagerDoubleBufferHelper;
import org.apache.hadoop.ozone.om.request.util.OmResponseUtil;
import org.slf4j.Logger;
import org.slf4j.LoggerFactory;

import org.apache.hadoop.crypto.CipherSuite;
import org.apache.hadoop.crypto.key.KeyProvider;
import org.apache.hadoop.crypto.key.KeyProviderCryptoExtension;
import org.apache.hadoop.fs.CommonConfigurationKeys;
import org.apache.hadoop.ozone.audit.AuditLogger;
import org.apache.hadoop.ozone.audit.OMAction;
import org.apache.hadoop.ozone.om.OMMetadataManager;
import org.apache.hadoop.ozone.om.OMMetrics;
import org.apache.hadoop.ozone.om.OzoneManager;
import org.apache.hadoop.ozone.om.exceptions.OMException;
import org.apache.hadoop.ozone.om.helpers.OmBucketInfo;
import org.apache.hadoop.ozone.om.request.OMClientRequest;
import org.apache.hadoop.ozone.om.response.bucket.OMBucketCreateResponse;
import org.apache.hadoop.ozone.om.response.OMClientResponse;
import org.apache.hadoop.ozone.protocol.proto.OzoneManagerProtocolProtos;
import org.apache.hadoop.ozone.protocol.proto.OzoneManagerProtocolProtos
    .BucketEncryptionInfoProto;
import org.apache.hadoop.ozone.protocol.proto.OzoneManagerProtocolProtos
    .CreateBucketRequest;
import org.apache.hadoop.ozone.protocol.proto.OzoneManagerProtocolProtos
    .CreateBucketResponse;
import org.apache.hadoop.ozone.protocol.proto.OzoneManagerProtocolProtos
    .BucketInfo;
import org.apache.hadoop.ozone.protocol.proto.OzoneManagerProtocolProtos
    .OMRequest;
import org.apache.hadoop.ozone.protocol.proto.OzoneManagerProtocolProtos
    .OMResponse;
import org.apache.hadoop.ozone.protocolPB.OMPBHelper;
import org.apache.hadoop.ozone.security.acl.IAccessAuthorizer;
import org.apache.hadoop.ozone.security.acl.OzoneObj;
import org.apache.hadoop.util.Time;
import org.apache.hadoop.hdds.utils.db.cache.CacheKey;
import org.apache.hadoop.hdds.utils.db.cache.CacheValue;

import static org.apache.hadoop.ozone.om.exceptions.OMException.ResultCodes.BUCKET_ALREADY_EXISTS;
import static org.apache.hadoop.ozone.om.exceptions.OMException.ResultCodes.VOLUME_NOT_FOUND;
import static org.apache.hadoop.ozone.om.lock.OzoneManagerLock.Resource.VOLUME_LOCK;
import static org.apache.hadoop.ozone.om.lock.OzoneManagerLock.Resource.BUCKET_LOCK;
import static org.apache.hadoop.ozone.protocol.proto.OzoneManagerProtocolProtos
    .CryptoProtocolVersionProto.ENCRYPTION_ZONES;
import static org.apache.hadoop.ozone.protocol.proto.OzoneManagerProtocolProtos.Type.CreateBucket;

/**
 * Handles CreateBucket Request.
 */
public class OMBucketCreateRequest extends OMClientRequest {
  private static final Logger LOG =
      LoggerFactory.getLogger(OMBucketCreateRequest.class);

  public OMBucketCreateRequest(OMRequest omRequest) {
    super(omRequest);
  }
  @Override
  public OMRequest preExecute(OzoneManager ozoneManager) throws IOException {

    // Get original request.
    CreateBucketRequest createBucketRequest =
        getOmRequest().getCreateBucketRequest();
    BucketInfo bucketInfo = createBucketRequest.getBucketInfo();
    // Verify resource name
    OmUtils.validateBucketName(bucketInfo.getBucketName());

    // Get KMS provider.
    KeyProviderCryptoExtension kmsProvider =
        ozoneManager.getKmsProvider();

    // Create new Bucket request with new bucket info.
    CreateBucketRequest.Builder newCreateBucketRequest =
        createBucketRequest.toBuilder();

    BucketInfo.Builder newBucketInfo = bucketInfo.toBuilder();

    // Set creation time & modification time.
    long initialTime = Time.now();
    newBucketInfo.setCreationTime(initialTime)
        .setModificationTime(initialTime);

    if (bucketInfo.hasBeinfo()) {
      newBucketInfo.setBeinfo(getBeinfo(kmsProvider, bucketInfo));
    }

    boolean hasSourceVolume = bucketInfo.hasSourceVolume();
    boolean hasSourceBucket = bucketInfo.hasSourceBucket();

    if (hasSourceBucket != hasSourceVolume) {
      throw new OMException("Both source volume and source bucket are " +
          "required for bucket links",
          OMException.ResultCodes.INVALID_REQUEST);
    }

    if (hasSourceBucket && bucketInfo.hasBeinfo()) {
      throw new OMException("Encryption cannot be set for bucket links",
          OMException.ResultCodes.INVALID_REQUEST);
    }

    newCreateBucketRequest.setBucketInfo(newBucketInfo.build());

    return getOmRequest().toBuilder().setUserInfo(getUserInfo())
       .setCreateBucketRequest(newCreateBucketRequest.build()).build();
  }

  @Override
  public OMClientResponse validateAndUpdateCache(OzoneManager ozoneManager,
      long transactionLogIndex,
      OzoneManagerDoubleBufferHelper ozoneManagerDoubleBufferHelper) {
    OMMetrics omMetrics = ozoneManager.getMetrics();
    omMetrics.incNumBucketCreates();

    OMMetadataManager metadataManager = ozoneManager.getMetadataManager();

    CreateBucketRequest createBucketRequest = getOmRequest()
        .getCreateBucketRequest();
    BucketInfo bucketInfo = createBucketRequest.getBucketInfo();

    String volumeName = bucketInfo.getVolumeName();
    String bucketName = bucketInfo.getBucketName();

    OMResponse.Builder omResponse = OmResponseUtil.getOMResponseBuilder(
        getOmRequest());
    OmBucketInfo omBucketInfo = OmBucketInfo.getFromProtobuf(bucketInfo);

    // Add metadata layout to bucket info
    addFSOptimizedBucketDetails(ozoneManager, omBucketInfo);

    AuditLogger auditLogger = ozoneManager.getAuditLogger();
    OzoneManagerProtocolProtos.UserInfo userInfo = getOmRequest().getUserInfo();

    String volumeKey = metadataManager.getVolumeKey(volumeName);
    String bucketKey = metadataManager.getBucketKey(volumeName, bucketName);
    IOException exception = null;
    boolean acquiredBucketLock = false;
    boolean acquiredVolumeLock = false;
    OMClientResponse omClientResponse = null;

    try {
      // check Acl
      if (ozoneManager.getAclsEnabled()) {
        checkAcls(ozoneManager, OzoneObj.ResourceType.BUCKET,
            OzoneObj.StoreType.OZONE, IAccessAuthorizer.ACLType.CREATE,
            volumeName, bucketName, null);
      }

      acquiredVolumeLock =
          metadataManager.getLock().acquireReadLock(VOLUME_LOCK, volumeName);
      acquiredBucketLock = metadataManager.getLock().acquireWriteLock(
          BUCKET_LOCK, volumeName, bucketName);

      OmVolumeArgs omVolumeArgs =
          metadataManager.getVolumeTable().getReadCopy(volumeKey);
      //Check if the volume exists
      if (omVolumeArgs == null) {
        LOG.debug("volume: {} not found ", volumeName);
        throw new OMException("Volume doesn't exist", VOLUME_NOT_FOUND);
      }

      //Check if bucket already exists
      if (metadataManager.getBucketTable().isExist(bucketKey)) {
        LOG.debug("bucket: {} already exists ", bucketName);
        throw new OMException("Bucket already exist", BUCKET_ALREADY_EXISTS);
      }

      //Check quotaInBytes to update
      checkQuotaBytesValid(metadataManager, omVolumeArgs, omBucketInfo,
          volumeKey);

      // Add objectID and updateID
      omBucketInfo.setObjectID(
          ozoneManager.getObjectIdFromTxId(transactionLogIndex));
      omBucketInfo.setUpdateID(transactionLogIndex,
          ozoneManager.isRatisEnabled());

      // Add default acls from volume.
      addDefaultAcls(omBucketInfo, omVolumeArgs);

      // check namespace quota
      checkQuotaInNamespace(omVolumeArgs, 1L);

      // update used namespace for volume
      omVolumeArgs.incrUsedNamespace(1L);

      // Update table cache.
      metadataManager.getVolumeTable().addCacheEntry(new CacheKey<>(volumeKey),
          new CacheValue<>(Optional.of(omVolumeArgs), transactionLogIndex));
      metadataManager.getBucketTable().addCacheEntry(new CacheKey<>(bucketKey),
          new CacheValue<>(Optional.of(omBucketInfo), transactionLogIndex));

      omResponse.setCreateBucketResponse(
          CreateBucketResponse.newBuilder().build());
      omClientResponse = new OMBucketCreateResponse(omResponse.build(),
          omBucketInfo, omVolumeArgs.copyObject());
    } catch (IOException ex) {
      exception = ex;
      omClientResponse = new OMBucketCreateResponse(
          createErrorOMResponse(omResponse, exception));
    } finally {
      addResponseToDoubleBuffer(transactionLogIndex, omClientResponse,
          ozoneManagerDoubleBufferHelper);
      if (acquiredBucketLock) {
        metadataManager.getLock().releaseWriteLock(BUCKET_LOCK, volumeName,
            bucketName);
      }
      if (acquiredVolumeLock) {
        metadataManager.getLock().releaseReadLock(VOLUME_LOCK, volumeName);
      }
    }

    // Performing audit logging outside of the lock.
    auditLog(auditLogger, buildAuditMessage(OMAction.CREATE_BUCKET,
        omBucketInfo.toAuditMap(), exception, userInfo));

    // return response.
    if (exception == null) {
      LOG.debug("created bucket: {} in volume: {}", bucketName, volumeName);
      omMetrics.incNumBuckets();
      return omClientResponse;
    } else {
      omMetrics.incNumBucketCreateFails();
      LOG.error("Bucket creation failed for bucket:{} in volume:{}",
          bucketName, volumeName, exception);
      return omClientResponse;
    }
  }


  /**
   * Add default acls for bucket. These acls are inherited from volume
   * default acl list.
   * @param omBucketInfo
   * @param omVolumeArgs
   */
  private void addDefaultAcls(OmBucketInfo omBucketInfo,
      OmVolumeArgs omVolumeArgs) {
    // Add default acls for bucket creator.
    List<OzoneAcl> acls = new ArrayList<>();
    if (omBucketInfo.getAcls() != null) {
      acls.addAll(omBucketInfo.getAcls());
    }

    // Add default acls from volume.
    List<OzoneAcl> defaultVolumeAcls = omVolumeArgs.getDefaultAcls();
    OzoneAclUtil.inheritDefaultAcls(acls, defaultVolumeAcls);
    omBucketInfo.setAcls(acls);
  }

  private BucketEncryptionInfoProto getBeinfo(
      KeyProviderCryptoExtension kmsProvider, BucketInfo bucketInfo)
      throws IOException {
    BucketEncryptionInfoProto bek = bucketInfo.getBeinfo();
    BucketEncryptionInfoProto.Builder bekb = null;
    if (kmsProvider == null) {
      throw new OMException("Invalid KMS provider, check configuration " +
          CommonConfigurationKeys.HADOOP_SECURITY_KEY_PROVIDER_PATH,
          OMException.ResultCodes.INVALID_KMS_PROVIDER);
    }
    if (bek.getKeyName() == null) {
      throw new OMException("Bucket encryption key needed.", OMException
          .ResultCodes.BUCKET_ENCRYPTION_KEY_NOT_FOUND);
    }
    // Talk to KMS to retrieve the bucket encryption key info.
    KeyProvider.Metadata metadata = kmsProvider.getMetadata(
        bek.getKeyName());
    if (metadata == null) {
      throw new OMException("Bucket encryption key " + bek.getKeyName()
          + " doesn't exist.",
          OMException.ResultCodes.BUCKET_ENCRYPTION_KEY_NOT_FOUND);
    }
    // If the provider supports pool for EDEKs, this will fill in the pool
    kmsProvider.warmUpEncryptedKeys(bek.getKeyName());
    bekb = BucketEncryptionInfoProto.newBuilder()
        .setKeyName(bek.getKeyName())
        .setCryptoProtocolVersion(ENCRYPTION_ZONES)
        .setSuite(OMPBHelper.convert(
            CipherSuite.convert(metadata.getCipher())));
    return bekb.build();
  }

  /**
   * Check namespace quota.
   */
  private void checkQuotaInNamespace(OmVolumeArgs omVolumeArgs,
      long allocatedNamespace) throws IOException {
    if (omVolumeArgs.getQuotaInNamespace() > 0) {
      long usedNamespace = omVolumeArgs.getUsedNamespace();
      long quotaInNamespace = omVolumeArgs.getQuotaInNamespace();
      long toUseNamespaceInTotal = usedNamespace + allocatedNamespace;
      if (quotaInNamespace < toUseNamespaceInTotal) {
        throw new OMException("The namespace quota of Volume:"
            + omVolumeArgs.getVolume() + " exceeded: quotaInNamespace: "
            + quotaInNamespace + " but namespace consumed: "
            + toUseNamespaceInTotal + ".",
            OMException.ResultCodes.QUOTA_EXCEEDED);
      }
    }
  }

  public boolean checkQuotaBytesValid(OMMetadataManager metadataManager,
      OmVolumeArgs omVolumeArgs, OmBucketInfo omBucketInfo, String volumeKey)
      throws IOException {
    long quotaInBytes = omBucketInfo.getQuotaInBytes();
    long volumeQuotaInBytes = omVolumeArgs.getQuotaInBytes();

    long totalBucketQuota = 0;
    if (quotaInBytes > 0) {
      totalBucketQuota = quotaInBytes;
    } else {
      return false;
    }

    List<OmBucketInfo>  bucketList = metadataManager.listBuckets(
        omVolumeArgs.getVolume(), null, null, Integer.MAX_VALUE);
    for(OmBucketInfo bucketInfo : bucketList) {
      long nextQuotaInBytes = bucketInfo.getQuotaInBytes();
      if(nextQuotaInBytes > OzoneConsts.QUOTA_RESET) {
        totalBucketQuota += nextQuotaInBytes;
      }
    }
    if(volumeQuotaInBytes < totalBucketQuota
        && volumeQuotaInBytes != OzoneConsts.QUOTA_RESET) {
      throw new IllegalArgumentException("Total buckets quota in this volume " +
          "should not be greater than volume quota : the total space quota is" +
          " set to:" + totalBucketQuota + ". But the volume space quota is:" +
          volumeQuotaInBytes);
    }
    return true;

  }

<<<<<<< HEAD
  public static String getRequestType() {
    return CreateBucket.name();
=======
  /**
   * OM can support FS optimization only if both are flags are TRUE
   * (enableFSOptimized=true && enableFSPaths=true) and will write table key
   * entries in NEW_FORMAT(prefix separated format using objectID). All the
   * other cases, it will
   * write table key entries in OLD_FORMAT(existing format).
   *
   * @param ozoneManager ozone manager
   * @param omBucketInfo bucket information
   */
  private void addFSOptimizedBucketDetails(OzoneManager ozoneManager,
                                           OmBucketInfo omBucketInfo) {
    Map<String, String> metadata = omBucketInfo.getMetadata();
    if (metadata == null) {
      metadata = new HashMap<>();
    }
    // TODO: Many unit test cases has null config and done a simple null
    //  check now. It can be done later, to avoid massive test code changes.
    if(StringUtils.isNotBlank(ozoneManager.getOMMetadataLayout())){
      String metadataLayout = ozoneManager.getOMMetadataLayout();
      metadata.put(OMConfigKeys.OZONE_OM_METADATA_LAYOUT, metadataLayout);
      boolean fsPathsEnabled = ozoneManager.getEnableFileSystemPaths();
      metadata.put(OMConfigKeys.OZONE_OM_ENABLE_FILESYSTEM_PATHS,
              Boolean.toString(fsPathsEnabled));
      omBucketInfo.setMetadata(metadata);
    }
>>>>>>> 159fb248
  }
}<|MERGE_RESOLUTION|>--- conflicted
+++ resolved
@@ -78,7 +78,6 @@
 import static org.apache.hadoop.ozone.om.lock.OzoneManagerLock.Resource.BUCKET_LOCK;
 import static org.apache.hadoop.ozone.protocol.proto.OzoneManagerProtocolProtos
     .CryptoProtocolVersionProto.ENCRYPTION_ZONES;
-import static org.apache.hadoop.ozone.protocol.proto.OzoneManagerProtocolProtos.Type.CreateBucket;
 
 /**
  * Handles CreateBucket Request.
@@ -365,10 +364,6 @@
 
   }
 
-<<<<<<< HEAD
-  public static String getRequestType() {
-    return CreateBucket.name();
-=======
   /**
    * OM can support FS optimization only if both are flags are TRUE
    * (enableFSOptimized=true && enableFSPaths=true) and will write table key
@@ -395,6 +390,5 @@
               Boolean.toString(fsPathsEnabled));
       omBucketInfo.setMetadata(metadata);
     }
->>>>>>> 159fb248
   }
 }