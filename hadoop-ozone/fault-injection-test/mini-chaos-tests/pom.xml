--- conflicted
+++ resolved
@@ -49,19 +49,14 @@
       <type>test-jar</type>
     </dependency>
     <dependency>
-<<<<<<< HEAD
       <groupId>org.apache.ozone</groupId>
-      <artifactId>hdds-hadoop-dependency-test</artifactId>
-=======
-      <groupId>org.apache.hadoop</groupId>
-      <artifactId>hadoop-hdds-server-scm</artifactId>
+      <artifactId>hdds-server-scm</artifactId>
       <scope>test</scope>
       <type>test-jar</type>
     </dependency>
     <dependency>
-      <groupId>org.apache.hadoop</groupId>
-      <artifactId>hadoop-hdds-hadoop-dependency-test</artifactId>
->>>>>>> e8d001f5
+      <groupId>org.apache.ozone</groupId>
+      <artifactId>hdds-hadoop-dependency-test</artifactId>
       <scope>test</scope>
     </dependency>
   </dependencies>
